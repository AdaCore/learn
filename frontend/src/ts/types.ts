--- conflicted
+++ resolved
@@ -17,12 +17,8 @@
   export interface TS {
     files: Array<Resource>;
     mode: string;
-<<<<<<< HEAD
     switches: Array<string>;
-    name: string;
-=======
     name: string | null;
->>>>>>> 68f84ab7
     lab: boolean;
   }
 }
